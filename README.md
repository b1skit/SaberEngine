# Saber Engine

"Ideally, a Jedi took many months to construct a single perfect weapon that he or she would keep and use for a lifetime. Once you build it, the lightsaber will become your constant companion, your tool, and a ready means of defense." - Luke Skywalker

-----------------
Project Overview:
-----------------
Saber Engine is a multi-API, multi-threaded, real-time rendering R&D framework, with the architecture of a game engine. © 2022 Adam Badke. All rights reserved.


---------
Features:
---------
Saber Engine is continuously evolving. Its current features include:

- **Multi-threaded architecture** implemented in C++20
- **Rendering API-agnostic**: Supports:
  - **DirectX 12** (Agility SDK 1.611.2) *(default)*
  - **OpenGL 4.6**
  - *Upcoming Vulkan support*
- **GPU-accelerated ray tracing** (DXR)
- **Asynchronous** copy/graphics/compute pipelines
- **Scriptable rendering pipeline**:
  - Graphics systems are implemented using a high-level, API-agnostic abstraction layer and combined through input/output dependencies defined in `.json`
  - Dynamically generates an optimized, thread-safe render graph at runtime
- **Droid**: A custom offline shader compiler and C++ code generation tool
  - Effects/Techniques/DrawStyles are described via `.json` for dynamic runtime shader resolution
- Supports both **bindless** and **slot-based** resource binding models
- **Entity Component System** (EnTT)
<<<<<<< HEAD
- **GLTF 2.0** format support (cgltf)
  - Supports the `KHR_materials_emissive_strength` extension, allowing configurable emissive intensity
=======
 - **GLTF 2.0** format support (cgltf):
   - Supports `KHR_materials_unlit` extension for unlit shading
>>>>>>> 086aac2f
- **Advanced rendering features**:
  - **Animation**: Skinning, morph targets, and keyframe node/transform animations
  - **HDR Physically-Based Lighting Model** (based on EA's Frostbite, Lagarde et al.):
    - Image-based indirect lighting
    - Directional, point, and spot lights
  - **Soft shadows**: PCF & PCSS
  - **Radiometrically-correct screen-space ambient occlusion** (Intel XeGTAO)
  - **ACES filmic response** tone mapping
  - Physically-based **camera** & exposure settings
  - Physically-based **emissive** lighting & bloom
  - **Camera frustum culling**
  - **GPU instancing**:
    - Automatically detects and combines instanceable batches into single draw calls
    - Supports GLTF’s **EXT_mesh_gpu_instancing** extension
- **Interactive UI** (ImGui):
  - Supports drag-and-drop loading of `.gltf` and `.hdr` files
- **Comprehensive debugging tools**:
  - Real-time CPU/GPU frame timers
  - Support for **RenderDoc** and **PIX** programmatic capture APIs
- **Asynchronous, reference-counted resource loading** system:
  - Supports work stealing

And much more!


--------------
Initial setup:
--------------
* Clone the repository: `git clone https://github.com/b1skit/SaberEngine.git`
* Run the `.\InitialSetup.bat` script (requires git is installed on the system)  
  * This will initialize & update the git submodule dependencies, & configure vcpkg  
* Set your working directory for all build configurations:
  * Project -> Properties -> Configuration Properties -> Debugging -> Working Directory -> $(SolutionDir)SaberEngine  
* Build the project
  * It's recommended you build the Release configuration first, as this will copy all files required for distribution to the `.\SaberEngine\` output/working directory  


------------------------------------
SaberEngine: Command line arguments:
------------------------------------
Most of the keys described in `ConfigKeys.h` can be set/overridden via key/value command line arguments using a `-keyname value` pattern.  If `value` is omitted, it will be stored as a boolean true value.  The most important command line arguments are described here:

File loading: `-import Directory\Path\filename.extension`  
* Supports GLTF 2.0 files

Display log messages in a system console window: `-console`  

Select the backend rendering API: `-platform API`. If no API is specified, DirectX 12 is used. Supported API values are:
* dx12
* opengl

Select a rendering pipeline: `-renderpipeline pipelineName.json`
* Rendering pipelines are described by json files located in the `<project root>\Config\Pipelines\` directory  
* If no rendering pipeline file is specified, the `engineDefault.json` is used

Enable strict shader binding checks: `-strictshaderbinding`  
* Enables helpful (but occasionally annoying) asserts if parameters aren't found when parsing reflected shader metadata  

Enable graphics API debugging: `-debuglevel [0, 2]`. Each level increases log verbosity, & API-specific validation  
* 0: Default (disabled)  
* 1: Basic debug output (OpenGL, DX12)  
* 2: Level 1 + GPU-based validation (DX12 only)  

Enable DRED debugging: `-enabledred` (DX12 only)  

Enable PIX programmatic capture (DX12 only): `-enablepixgpucapture`, `-enablepixcpucapture`  
* This is only required for programmatic captures. It is not required for PIX markers  
* Captures can be triggered via the render debug menu  
* More info on PIX programmatic captures here: https://devblogs.microsoft.com/pix/programmatic-capture/  

Enable RenderDoc programmatic capture: `-renderdoc`  
* This is only required for programmatic captures. RenderDoc can still launch/capture without this  

Enable CPU-side normalization of vertex streams when requested: `-cpunormalizevertexstreams`  
* This is provided for strict GLTF 2.0 compatibility but only rarely required if a vertex stream requires normalization, but is not received in a format compatible with GPU normalization  


----------------------
Runtime Configuration:
----------------------
Settings are loaded from the `<project root>\config\config.cfg` file  
* Commands for system configuration ("set"), input ("bind"), etc  
* See the existing file for examples  

Default controls:  
* Camera movement: WASD + mouse look  
* Down: Shift  
* Up: Space  
* Toggle VSync: v  


------------  
Menu & logs:  
------------  
Press the ` (tilde/grave) key to show/hide the ImGui overlay  
* Logs are also output to the `.\Logs\` directory  


---------------------
Image-based Lighting:
---------------------
* A default HDR is included for IBL at `<project root>\Assets\DefaultIBL\default.hdr`  
  * GLTF files can override this default by placing a `default.hdr` file in an `IBL` folder alongside theGLTF file  
    * E.g. When loading `Some\Folder\Example.gltf`, a HDR at `Some\Folder\IBL\default.hdr` will be loaded at the same time as the GLTF file  
  * Additional HDRs can also be imported from any location at runtime via the ImGui menus  


------------------------------------------
Shaders, Effects, Techniques, Draw Styles:
------------------------------------------
Shaders are dynamically resolved at runtime by matching draw style flags set via materials & render stages to sets of draw style rules defined by Effects that map to Techniques. See the JSON Effect definition files located in the `Assets\Effects` directory for example usage  

For simplicity, shader names are expected to be identical between all APIs, with the exception of their file extensions  
- OpenGL: Shaders have .vert/.geom/.frag/.tesc/.tese/.mesh/.task/.comp extensions. These files are loaded/processed at runtime  
- DX12: Shaders are compiled with the application from source .hlsli/.hlsl files. The resulting Compiled Shader Objects (.cso) with the same (extensionless) filename are loaded at runtime  


-------------------------------------------
Droid Shader compilation & code generation:
------------------------------------------- 
Droid is automatically compiled & executed as part of the SaberEngine solution build process. By default, it parses the contents of the `<project root>\SaberEngine\Assets\Effects\` directory, & converts Effect definitions into compilable C++/HLSL/GLSL code.  

Its execution can be optionally modified via command line arguments:  

Clean output directories: `-clean`  
* Erases all generated C++ & shader code, & shader compilation artifacts.  


------------------
PIX Configuration:
------------------
Microsoft PIX requires the `[HKEY_LOCAL_MACHINE\SOFTWARE\Policies\Microsoft\Windows\Appx]` key to exist in the local Windows registry. This can be enabled by executing the following command from a command prompt launched with administrator priviledges:  
```reg add HKLM\SOFTWARE\Policies\Microsoft\Windows\Appx```  


----------------
DX12 Shader PDBs
----------------
Shader PDBs are generated when SaberEngine's Debug build configuration is compiled. PDBs are output to .\Build\x64\Debug\  

* __PIX configuration__: Set the shader PDB path in the "Settings -> Symbol / PDB Options" menu  
* __RenderDoc configuration__: Set the shader PDB path in the "Tools -> Settings -> Core Shader debug search path" menu  


------------
Conventions:
------------
- Right-handed coordinate system  
- UV (0,0) = Top-left  
- Depth near/far = [0,1]  
- CPU-side matrices are stored in column-major order (GLM default)  
- GLSL matrices constructed/consumed in column-major order (GLSL default)  
- HLSL uniform matrices arrive in column-major order. Matrices declared in shader body are constructed in row-major order (HLSL defaults)  


-------------
Dependencies:
-------------
* SaberEngine uses vcpkg, NuGet, & Git subtrees to manage dependencies. Source details are included for each dependency below.  
* Git Subtree dependencies are pre-configured. Installation/configuration details are included below for posterity.  


CGLTF: https://github.com/jkuhlmann/cgltf
-----------------------------------------
- Included as a dependency via `vcpkg`. See the `Initial setup` section & `.\vcpkg.json` for more info  
- Sample GLTF assets compatible with Saber Engine can be found here: https://github.com/KhronosGroup/glTF-Sample-Models  


EnTT: https://github.com/skypjack/entt
--------------------------------------
- Included as a dependency via `vcpkg`. See the `Initial setup` section & `.\vcpkg.json` for more info  


Glew: https://github.com/nigels-com/glew/releases
-------------------------------------------------
- Included as a git subtree: `<project root>\Source\Dependencies\glew\`  
- Current version: glew-2.2.0-win32 (Note: The pre-compiled library is used, the Glew dependency is not added via a Subtree)
- "Project properties -> C/C++ -> Additional Include Directories" -> "$(ProjectDir)Dependencies\glew\include"  
- "Project properties -> Linker -> General -> Additional Library Directories" -> "$(ProjectDir)Dependencies\glew\lib\x64\"  
- Ensure the "Project properties -> Build Events -> Post-Build Event" copies glew\bin\Release\x64\glew32.dll to the <Project Root>\SaberEngine\ directory  


GLM: https://github.com/g-truc/glm/releases
-------------------------------------------
- Included as a dependency via `vcpkg`. See the `Initial setup` section & `.\vcpkg.json` for more info  


Imgui: https://github.com/ocornut/imgui/
-----------------------------------------
- Included as a git submodule: `<project root>\Source\Dependencies\imgui\`  
- Current version: v1.91.5 (Docking branch)  
- Compiled as a static library project: `<project root>\Source\ImGui\`  
- The ImGui static library includes all core ImGui files and backend implementations for DX12, OpenGL3, and Win32  
- Projects that use ImGui link against the ImGui static library and include imgui headers via `$(SolutionDir)Source\Dependencies\imgui\` in their include directories  


Intel XeGTAO: https://github.com/GameTechDev/XeGTAO
---------------------------------------------------
- Included as a git subtree: `<project root>\Source\Dependencies\XeGTAO\`  
- Current version: Dec 2021  
- "Project properties -> C/C++ -> Additional Include Directories" -> "$(ProjectDir)Dependencies\XeGTAO\"  


Microsoft DirectX 12 Agility SDK: https://devblogs.microsoft.com/directx/gettingstarted-dx12agility/  
-----------------------------------------------------------------------------------------------------  
- Included via a NuGet package  


Microsoft vcpkg: https://github.com/microsoft/vcpkg/tree/master
---------------------------------------------------------------
- Included as a git submodule: `<project root>\Source\Dependencies\cpkg\`  
- See the `Intial setup` section for configuration instructions  
- Manifest mode is enabled: Add dependencies to the `.\vckpg.json` file  


MikkTSpace: https://github.com/mmikk/MikkTSpace
-----------------------------------------------
- Included as a git subtree: `<project root>\Source\Dependencies\MikkTSpace\`  
- Current version: "Mar 25, 2020"  
- "Project properties -> C/C++ -> Additional Include Directories" -> "$(ProjectDir)Dependencies\MikkTSpace\"  


MikkTSpace Welder: https://github.com/mmikk/Welder
--------------------------------------------------
- Included as a git subtree: `<project root>\Source\Dependencies\Welder\`  
- Current version: "Mar 25, 2020""  
- "Project properties -> C/C++ -> Additional Include Directories" -> "$(ProjectDir)Dependencies\Welder\"  


JSON for Modern C++: https://github.com/nlohmann/json  
-----------------------------------------------------  
- Included as a dependency via `vcpkg`. See the `Initial setup` section & `.\vcpkg.json` for more info  


stb (stb_image.h): https://github.com/nothings/stb/blob/master/  
---------------------------------------------------------------  
- Included as a git subtree: `<project root>\Source\Dependencies\stb\`  
- Current version: Jan 29, 2023  
- "Project properties -> C/C++ -> Additional Include Directories" -> "$(ProjectDir)Dependencies\stb\"  


WinPixEventRuntime: https://devblogs.microsoft.com/pix/winpixeventruntime/  
--------------------------------------------------------------------------  
- Included via a NuGet package  
 

------------------------------------------------
Recommended Visual Studio extensions & Software:
------------------------------------------------
- Smart Command Line Arguments  
- Editor Guidelines  
- GLSL Language Integration: https://github.com/danielscherzer/GLSL  
- HLSL Tools for Visual Studio: https://github.com/tgjones/HlslTools
  - Configuration guide (shadertoolsconfig.json): https://github.com/tgjones/HlslTools#custom-preprocessor-definitions-and-additional-include-directories
- License Header Manager  
- Beyond Compare  


© 2022 Adam Badke. All rights reserved.<|MERGE_RESOLUTION|>--- conflicted
+++ resolved
@@ -27,13 +27,9 @@
   - Effects/Techniques/DrawStyles are described via `.json` for dynamic runtime shader resolution
 - Supports both **bindless** and **slot-based** resource binding models
 - **Entity Component System** (EnTT)
-<<<<<<< HEAD
 - **GLTF 2.0** format support (cgltf)
-  - Supports the `KHR_materials_emissive_strength` extension, allowing configurable emissive intensity
-=======
- - **GLTF 2.0** format support (cgltf):
-   - Supports `KHR_materials_unlit` extension for unlit shading
->>>>>>> 086aac2f
+  - Supports `KHR_materials_unlit` extension for unlit shading
+  - Supports the `KHR_materials_emissive_strength` extension, allowing configurable emissive intensity  
 - **Advanced rendering features**:
   - **Animation**: Skinning, morph targets, and keyframe node/transform animations
   - **HDR Physically-Based Lighting Model** (based on EA's Frostbite, Lagarde et al.):
