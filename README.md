--- conflicted
+++ resolved
@@ -7,7 +7,7 @@
 
 
 ## Features
-Saber Engine is continuously evolving. Its current features include the following:
+Saber Engine is continuously evolving. Its current features include:
 
 ### Core Architecture
 - **Multi-threaded architecture** implemented in C++20
@@ -16,12 +16,6 @@
   - Dynamically generates an optimized, thread-safe render graph at runtime
 - **Droid**: A custom offline shader compiler & C++ code generation tool
   - Effects/Techniques/DrawStyles are described via `.json` for dynamic runtime shader resolution
-<<<<<<< HEAD
-=======
-- Supports both **bindless** & **slot-based** resource binding models
-- **Indexed buffer system** for automatic instancing & buffer indirection
-- **Entity Component System** (EnTT)
->>>>>>> a1e03f32
 - **GLTF 2.0** format support (cgltf):
   - Supports the `KHR_lights_punctual` extension with:
     - Directional lights
@@ -52,17 +46,12 @@
   - Physically-based **emissive** lighting & bloom
   - **Camera frustum culling**
   - **GPU instancing**:
-<<<<<<< HEAD
-    - Automatically detects and combines instanceable batches into single draw calls
+    - Automatically detects & combines instanceable batches into single draw calls
 
 ### Resource Management
 - **Asynchronous, reference-counted resource loading** system:
   - Supports work stealing
 - **Indexed buffer management system** for automatic instancing and buffer indirection LUT generation
-=======
-    - Automatically detects & combines instanceable batches into single draw calls
-    - Supports GLTF’s **EXT_mesh_gpu_instancing** extension
->>>>>>> a1e03f32
 - **Batch pool** minimizes draw-call setup costs by reusing draw-call resources
 
 ### Additional Features
@@ -71,13 +60,7 @@
   - Supports drag-&-drop loading of `.gltf` & `.hdr` files
 - **Comprehensive debugging tools**:
   - Real-time CPU/GPU frame timers
-<<<<<<< HEAD
-  - Support for **RenderDoc** and **PIX** programmatic capture APIs
-=======
   - Support for **RenderDoc** & **PIX** programmatic capture APIs
-- **Asynchronous, reference-counted resource loading** system:
-  - Supports work stealing
->>>>>>> a1e03f32
 
 Additional features are in development.
 
